{
  "compilerOptions": {
    "module": "commonjs",
    "target": "ES2020",
    "outDir": "out/tsc/src",
    "lib": ["ES2021", "dom", "es6", "es5", "dom.iterable", "scripthost"],
    "sourceMap": true,
    "rootDir": "../../",
    "strict": true /* enable all strict type-checking options */,
    /* Additional Checks */
    // "noImplicitReturns": true, /* Report error when not all code paths in function return a value. */
    // "noFallthroughCasesInSwitch": true, /* Report errors for fallthrough cases in switch statement. */
    // "noUnusedParameters": true,  /* Report errors on unused parameters. */
    "esModuleInterop": true /* Enables emit interoperability between CommonJS and ES Modules via creation of namespace objects for all imports. Implies 'allowSyntheticDefaultImports'. */,
    "resolveJsonModule": true /* Enable importing .json files */
  },
<<<<<<< HEAD
  "include": ["src/**/*", "../../core/**/*.ts"],
  // core/test uses @types/jest, which conflicts with @types/mocha
=======
  "include": ["src/**/*", "../../core/**/*.ts", "../../core/**/*.d.ts"],
>>>>>>> e877f8ab
  "exclude": ["../../core/dist/**/*", "../../core/test/**/*"]
}<|MERGE_RESOLUTION|>--- conflicted
+++ resolved
@@ -14,11 +14,7 @@
     "esModuleInterop": true /* Enables emit interoperability between CommonJS and ES Modules via creation of namespace objects for all imports. Implies 'allowSyntheticDefaultImports'. */,
     "resolveJsonModule": true /* Enable importing .json files */
   },
-<<<<<<< HEAD
-  "include": ["src/**/*", "../../core/**/*.ts"],
+  "include": ["src/**/*", "../../core/**/*.ts", "../../core/**/*.d.ts"],
   // core/test uses @types/jest, which conflicts with @types/mocha
-=======
-  "include": ["src/**/*", "../../core/**/*.ts", "../../core/**/*.d.ts"],
->>>>>>> e877f8ab
   "exclude": ["../../core/dist/**/*", "../../core/test/**/*"]
 }