{
  "title": "SerializedContinueConfig",
  "$ref": "#/definitions/continuedev__core__config__serialized_config__SerializedContinueConfig",
  "definitions": {
    "BaseCompletionOptions": {
      "title": "BaseCompletionOptions",
      "type": "object",
      "properties": {
        "temperature": {
          "title": "Temperature",
          "description": "The temperature of the completion.",
          "type": "number"
        },
        "topP": {
          "title": "Top P",
          "description": "The topP of the completion.",
          "type": "number"
        },
        "topK": {
          "title": "Top K",
          "description": "The topK of the completion.",
          "type": "integer"
        },
        "presencePenalty": {
          "title": "Presence Penalty",
          "description": "The presence penalty Aof the completion.",
          "type": "number"
        },
        "frequencePenalty": {
          "title": "Frequency Penalty",
          "description": "The frequency penalty of the completion.",
          "type": "number"
        },
        "stop": {
          "title": "Stop",
          "description": "The stop tokens of the completion.",
          "type": "array",
          "items": {
            "type": "string"
          }
        },
        "maxTokens": {
          "title": "Max Tokens",
          "description": "The maximum number of tokens to generate.",
          "default": 600,
          "type": "integer"
        }
      }
    },
    "RequestOptions": {
      "title": "RequestOptions",
      "type": "object",
      "properties": {
        "timeout": {
          "title": "Timeout",
          "description": "Set the timeout for each request to the LLM. If you are running a local LLM that takes a while to respond, you might want to set this to avoid timeouts.",
          "default": 300,
          "type": "integer"
        },
        "verifySsl": {
          "title": "Verify Ssl",
          "description": "Whether to verify SSL certificates for requests.",
          "type": "boolean"
        },
        "caBundlePath": {
          "title": "Ca Bundle Path",
          "description": "Path to a custom CA bundle to use when making the HTTP request",
          "anyOf": [
            { "type": "string" },
            { "type": "array", "items": { "type": "string" } }
          ]
        },
        "proxy": {
          "title": "Proxy",
          "description": "Proxy URL to use when making the HTTP request",
          "type": "string"
        },
        "headers": {
          "title": "Headers",
          "description": "Headers to use when making the HTTP request",
          "type": "object",
          "additionalProperties": {
            "type": "string"
          }
        }
      }
    },
    "ModelDescription": {
      "title": "ModelDescription",
      "type": "object",
      "properties": {
        "title": {
          "title": "Title",
          "description": "The title you wish to give your model.",
          "type": "string"
        },
        "provider": {
          "title": "Provider",
          "description": "The provider of the model. This is used to determine the type of model, and how to interact with it.",
          "enum": [
            "openai",
            "openai-free-trial",
            "anthropic",
            "together",
            "ollama",
            "huggingface-tgi",
            "huggingface-inference-api",
            "llama.cpp",
            "replicate",
            "google-palm",
            "lmstudio",
            "llamafile",
            "mistral",
            "deepinfra"
          ],
          "markdownEnumDescriptions": [
            "### OpenAI\nUse gpt-4, gpt-3.5-turbo, or any other OpenAI model. See [here](https://openai.com/product#made-for-developers) to obtain an API key.\n\n> [Reference](https://continue.dev/docs/reference/Model%20Providers/openai)",
            "### Free Trial\nNew users can try out Continue for free using a proxy server that securely makes calls to OpenAI using our API key. If you are ready to use your own API key or have used all 250 free uses, you can enter your API key in config.py where it says `apiKey=\"\"` or select another model provider.\n> [Reference](https://continue.dev/docs/reference/Model%20Providers/freetrial)",
            "### Anthropic\nTo get started with Anthropic models, you first need to sign up for the open beta [here](https://claude.ai/login) to obtain an API key.\n> [Reference](https://continue.dev/docs/reference/Model%20Providers/anthropicllm)",
            "### Together\nTogether is a hosted service that provides extremely fast streaming of open-source language models. To get started with Together:\n1. Obtain an API key from [here](https://together.ai)\n2. Paste below\n3. Select a model preset\n> [Reference](https://continue.dev/docs/reference/Model%20Providers/togetherllm)",
            "### Ollama\nTo get started with Ollama, follow these steps:\n1. Download from [ollama.ai](https://ollama.ai/) and open the application\n2. Open a terminal and run `ollama pull <MODEL_NAME>`. Example model names are `codellama:7b-instruct` or `llama2:7b-text`. You can find the full list [here](https://ollama.ai/library).\n3. Make sure that the model name used in step 2 is the same as the one in config.py (e.g. `model=\"codellama:7b-instruct\"`)\n4. Once the model has finished downloading, you can start asking questions through Continue.\n> [Reference](https://continue.dev/docs/reference/Model%20Providers/ollama)",
            "### Huggingface TGI\n\n> [Reference](https://continue.dev/docs/reference/Model%20Providers/huggingfacetgi)",
            "### Huggingface Inference API\n\n> [Reference](https://continue.dev/docs/reference/Model%20Providers/huggingfaceinferenceapi)",
            "### Llama.cpp\nllama.cpp comes with a [built-in server](https://github.com/ggerganov/llama.cpp/tree/master/examples/server#llamacppexampleserver) that can be run from source. To do this:\n\n1. Clone the repository with `git clone https://github.com/ggerganov/llama.cpp`.\n2. `cd llama.cpp`\n3. Run `make` to build the server.\n4. Download the model you'd like to use and place it in the `llama.cpp/models` directory (the best place to find models is [The Bloke on HuggingFace](https://huggingface.co/TheBloke))\n5. Run the llama.cpp server with the command below (replacing with the model you downloaded):\n\n```shell\n.\\server.exe -c 4096 --host 0.0.0.0 -t 16 --mlock -m models/codellama-7b-instruct.Q8_0.gguf\n```\n\nAfter it's up and running, you can start using Continue.\n> [Reference](https://continue.dev/docs/reference/Model%20Providers/llamacpp)",
            "### Replicate\nReplicate is a hosted service that makes it easy to run ML models. To get started with Replicate:\n1. Obtain an API key from [here](https://replicate.com)\n2. Paste below\n3. Select a model preset\n> [Reference](https://continue.dev/docs/reference/Model%20Providers/replicatellm)",
            "### Google PALM\nTo get started with Google Makersuite, obtain your API key from [here](https://makersuite.google.com) and paste it below.\n> [Reference](https://continue.dev/docs/reference/Model%20Providers/googlepalmapi)",
            "### LMStudio\nLMStudio provides a professional and well-designed GUI for exploring, configuring, and serving LLMs. It is available on both Mac and Windows. To get started:\n1. Download from [lmstudio.ai](https://lmstudio.ai/) and open the application\n2. Search for and download the desired model from the home screen of LMStudio.\n3. In the left-bar, click the '<->' icon to open the Local Inference Server and press 'Start Server'.\n4. Once your model is loaded and the server has started, you can begin using Continue.\n> [Reference](https://continue.dev/docs/reference/Model%20Providers/lmstudio)",
            "### Llamafile\nTo get started with llamafiles, find and download a binary on their [GitHub repo](https://github.com/Mozilla-Ocho/llamafile#binary-instructions). Then run it with the following command:\n\n```shell\nchmod +x ./llamafile\n./llamafile\n```\n> [Reference](https://continue.dev/docs/reference/Model%20Providers/llamafile)",
            "### Mistral API\n\nTo get access to the Mistral API, obtain your API key from the [Mistral platform](https://docs.mistral.ai/)",
            "### DeepInfra\n\n> [Reference](https://continue.dev/docs/reference/Model%20Providers/deepinfra)"
          ],
          "type": "string"
        },
        "model": {
          "title": "Model",
          "description": "The name of the model. Used to autodetect prompt template.",
          "type": "string"
        },
        "apiKey": {
          "title": "Api Key",
          "description": "OpenAI, Anthropic, Together, or other API key",
          "type": "string"
        },
        "apiBase": {
          "title": "Api Base",
          "description": "The base URL of the LLM API.",
          "type": "string"
        },
        "contextLength": {
          "title": "Context Length",
          "description": "The maximum context length of the LLM in tokens, as counted by countTokens.",
          "default": 2048,
          "type": "integer"
        },
        "template": {
          "title": "Template",
          "description": "The chat template used to format messages. This is auto-detected for most models, but can be overridden here. Choose none if you are using vLLM or another server that automatically handles prompting.",
          "enum": [
            "llama2",
            "alpaca",
            "zephyr",
            "phind",
            "anthropic",
            "chatml",
            "none",
            "deepseek",
            "openchat",
            "xwin-coder"
          ],
          "type": "string"
        },
        "promptTemplates": {
          "title": "Prompt Templates",
          "description": "A mapping of prompt template name ('edit' is currently the only one used in Continue) to a string giving the prompt template. See [here](https://continue.dev/docs/model-setup/configuration#customizing-the-edit-prompt) for an example.",
          "type": "object",
          "additionalProperties": {
            "type": "string"
          }
        },
        "completionOptions": {
          "title": "Completion Options",
          "description": "Options for the completion endpoint. Read more about the completion options in the documentation.",
          "default": {
            "temperature": null,
            "topP": null,
            "topK": null,
            "presencePenalty": null,
            "frequencyPenalty": null,
            "stop": null,
            "maxTokens": 600
          },
          "allOf": [
            {
              "$ref": "#/definitions/BaseCompletionOptions"
            }
          ]
        },
        "systemMessage": {
          "title": "System Message",
          "description": "A system message that will always be followed by the LLM",
          "type": "string"
        },
        "requestOptions": {
          "title": "Request Options",
          "description": "Options for the HTTP request to the LLM.",
          "default": {
            "timeout": 300,
            "verifySsl": null,
            "caBundlePath": null,
            "proxy": null,
            "headers": null
          },
          "allOf": [
            {
              "$ref": "#/definitions/RequestOptions"
            }
          ]
        },
        "apiType": {
          "title": "Api Type",
          "description": "OpenAI API type, either `openai` or `azure`",
          "enum": ["openai", "azure"]
        },
        "apiVersion": {
          "title": "Api Version",
          "description": "Azure OpenAI API version (e.g. 2023-07-01-preview)",
          "type": "string"
        },
        "engine": {
          "title": "Engine",
          "description": "Azure OpenAI engine",
          "type": "string"
        }
      },
      "required": ["title", "provider", "model"],
      "allOf": [
        {
          "if": {
            "properties": {
              "provider": {
                "type": "str"
              }
            },
            "not": {
              "required": ["provider"]
            }
          },
          "then": {
            "properties": {
              "model": {
                "description": "Choose a provider first, then model options will be shown here."
              }
            }
          }
        },
        {
          "if": {
            "properties": {
              "provider": {
                "enum": [
                  "openai",
                  "anthropic",
                  "google-palm",
                  "huggingface-inference-api",
                  "replicate",
                  "together"
                ]
              }
            },
            "required": ["provider"]
          },
          "then": {
            "required": ["apiKey"]
          }
        },
        {
          "if": {
            "properties": {
              "provider": {
                "enum": ["huggingface-tgi"]
              }
            }
          },
          "then": {
            "required": ["apiBase"]
          },
          "required": ["provider"]
        },
        {
          "if": {
            "properties": {
              "provider": {
                "enum": ["openai"]
              }
            },
            "required": ["provider"]
          },
          "then": {
            "properties": {
              "engine": {
                "type": "string"
              },
              "apiType": {
                "type": "string"
              },
              "apiVersion": {
                "type": "string"
              }
            }
          }
        },
        {
          "if": {
            "properties": {
              "provider": {
                "enum": ["openai"]
              }
            },
            "required": ["provider"]
          },
          "then": {
            "properties": {
              "model": {
                "enum": [
                  "gpt-3.5-turbo",
                  "gpt-3.5-turbo-16k",
                  "gpt-4",
                  "gpt-3.5-turbo-0613",
                  "gpt-4-32k",
                  "gpt-4-1106-preview"
                ]
              }
            }
          }
        },
        {
          "if": {
            "properties": {
              "provider": {
                "enum": ["replicate"]
              }
            },
            "required": ["provider"]
          },
          "then": {
            "properties": {
              "model": {
                "anyOf": [
                  {
                    "enum": [
                      "codellama-7b",
                      "codellama-13b",
                      "codellama-34b",
                      "llama2-7b",
                      "llama2-13b"
                    ]
                  },
                  { "type": "string" }
                ]
              },
              "description": "Select a pre-defined option, or find an exact model ID from Replicate [here](https://replicate.com/collections/streaming-language-models)."
            }
          }
        },
        {
          "if": {
            "properties": {
              "provider": {
                "enum": ["openai-free-trial"]
              }
            },
            "required": ["provider"]
          },
          "then": {
            "properties": {
              "model": {
                "enum": ["gpt-3.5-turbo", "gpt-4"]
              }
            }
          }
        },
        {
          "if": {
            "properties": {
              "provider": {
                "enum": ["openai"]
              },
              "apiType": {
                "not": {
                  "const": "azure"
                }
              }
            },
            "required": ["provider"]
          },
          "then": {
            "properties": {
              "model": {
                "anyOf": [
                  {
                    "enum": [
                      "gpt-3.5-turbo",
                      "gpt-3.5-turbo-16k",
                      "gpt-4",
                      "gpt-3.5-turbo-0613",
                      "gpt-4-32k",
                      "gpt-4-1106-preview",
                      "mistral-7b",
                      "mistral-8x7b",
                      "llama2-7b",
                      "llama2-13b",
                      "codellama-7b",
                      "codellama-13b",
                      "codellama-34b",
                      "phind-codellama-34b",
                      "wizardcoder-7b",
                      "wizardcoder-13b",
                      "wizardcoder-34b",
                      "zephyr-7b",
                      "codeup-13b",
                      "deepseek-1b",
                      "deepseek-7b",
                      "deepseek-33b"
                    ]
                  },
                  { "type": "string" }
                ]
              }
            }
          }
        },
        {
          "if": {
            "properties": {
              "provider": {
                "enum": ["anthropic"]
              }
            },
            "required": ["provider"]
          },
          "then": {
            "properties": {
              "model": {
                "anyOf": [
                  { "enum": ["claude-2", "claude-instant-1"] },
                  { "type": "string" }
                ]
              }
            }
          }
        },
        {
          "if": {
            "properties": {
              "provider": {
                "enum": ["google-palm"]
              }
            },
            "required": ["provider"]
          },
          "then": {
            "properties": {
              "model": {
                "enum": ["chat-bison-001", "gemini-pro"]
              }
            }
          }
        },
        {
          "if": {
            "properties": {
              "provider": {
                "enum": ["together"]
              }
            },
            "required": ["provider"]
          },
          "then": {
            "properties": {
              "model": {
                "anyOf": [
                  {
                    "enum": [
                      "mistral-7b",
                      "mistral-8x7b",
                      "llama2-7b",
                      "llama2-13b",
                      "codellama-7b",
                      "codellama-13b",
                      "codellama-34b",
                      "phind-codellama-34b"
                    ]
                  },
                  { "type": "string" }
                ],
                "description": "Select a pre-defined option, or find an exact model string from Together AI [here](https://docs.together.ai/docs/inference-models)."
              }
            }
          }
        },
        {
          "if": {
            "properties": {
              "provider": {
                "enum": ["deepinfra"]
              }
            },
            "required": ["provider"]
          },
          "then": {
            "properties": {
              "model": {
                "description": "Find the model name you want to use from DeepInfra [here](https://deepinfra.com/models?type=text-generation)."
              }
            }
          }
        },
        {
          "if": {
            "properties": {
              "provider": {
                "enum": [
                  "huggingface-tgi",
                  "huggingface-inference-api",
                  "llama.cpp",
                  "text-gen-webui",
                  "llamafile"
                ]
              }
            },
            "required": ["provider"]
          },
          "then": {
            "properties": {
              "model": {
                "anyOf": [
                  {
                    "enum": [
                      "mistral-7b",
                      "mistral-8x7b",
                      "llama2-7b",
                      "llama2-13b",
                      "codellama-7b",
                      "codellama-13b",
                      "codellama-34b",
                      "phind-codellama-34b",
                      "wizardcoder-7b",
                      "wizardcoder-13b",
                      "wizardcoder-34b",
                      "zephyr-7b",
                      "codeup-13b",
                      "deepseek-1b",
                      "deepseek-7b",
                      "deepseek-33b"
                    ]
                  },
                  { "type": "string" }
                ]
              }
            }
          }
        },
        {
          "if": {
            "properties": {
              "provider": {
                "enum": ["ollama"]
              }
            },
            "required": ["provider"]
          },
          "then": {
            "properties": {
              "model": {
                "anyOf": [
                  {
                    "enum": [
                      "mistral-7b",
                      "llama2-7b",
                      "llama2-13b",
                      "codellama-7b",
                      "codellama-13b",
                      "codellama-34b",
                      "phind-codellama-34b",
                      "wizardcoder-7b",
                      "wizardcoder-13b",
                      "wizardcoder-34b",
                      "zephyr-7b",
                      "codeup-13b",
                      "deepseek-1b",
                      "deepseek-7b",
                      "deepseek-33b"
                    ]
                  },
                  { "type": "string" }
                ],
                "description": "Select a pre-defined option, or find the exact model tag for an Ollama model [here](https://ollama.ai/library)."
              }
            }
          }
        },
        {
          "if": {
            "properties": {
              "provider": {
                "enum": ["mistral"]
              }
            },
            "required": ["provider"]
          },
          "then": {
            "properties": {
              "model": {
                "enum": ["mistral-tiny", "mistral-small", "mistral-medium"]
              }
            }
          }
        },
        {
          "if": {
            "properties": {
              "apiType": {
                "const": "azure"
              }
            },
            "required": ["apiType"]
          },
          "then": {
            "required": ["engine", "apiVersion", "apiBase"]
          }
        },
        {
          "if": {
            "properties": {
              "provider": {
                "enum": ["openai"]
              }
            },
            "required": ["provider"]
          },
          "then": {
            "properties": {
              "useLegacyCompletionsEndpoint": {
                "type": "boolean"
              }
            }
          }
        },
        {
          "if": {
            "properties": {
              "provider": {
                "const": "llamafile"
              }
            },
            "required": ["provider"]
          },
          "then": {
            "properties": {
              "llamafileCommand": {
                "type": "string"
              }
            }
          }
        },
        {
          "if": {
            "properties": {
              "provider": {
                "enum": ["text-gen-webui"]
              }
            },
            "required": ["provider"]
          },
          "then": {
            "properties": {
              "streamingUrl": {
                "type": "string"
              }
            }
          }
        }
      ]
    },
    "ModelRoles": {
      "title": "ModelRoles",
      "type": "object",
      "properties": {
        "default": {
          "title": "Default",
          "description": "The default model. If other model roles are not set, they will fall back to default.",
          "type": "string"
        },
        "chat": {
          "title": "Chat",
          "description": "The model to use for chat. If not set, will fall back to default.",
          "type": "string"
        },
        "edit": {
          "title": "Edit",
          "description": "The model to use for editing. If not set, will fall back to default.",
          "type": "string"
        },
        "summarize": {
          "title": "Summarize",
          "description": "The model to use for summarization. If not set, will fall back to default.",
          "type": "string"
        }
      },
      "required": ["default"]
    },
    "SlashCommand": {
      "title": "SlashCommand",
      "type": "object",
      "properties": {
        "name": {
          "title": "Name",
          "anyOf": [
            {
              "enum": [
                "issue",
                "share",
                "so",
                "cmd",
                "edit",
                "comment",
                "http",
                "commit"
              ],
              "type": "string",
              "markdownEnumDescriptions": [
                "Generate a link to a drafted GitHub issue",
                "Export the current chat session to markdown",
                "Reference StackOverflow to answer the question",
                "Generate a terminal command and paste it into the terminal",
                "Edit the highlighted code with given instructions",
                "Add comments to the highlighted code",
                "Write a custom slash command at your own HTTP endpoint. Set 'url' in the params object for the endpoint you have setup.",
                "Generate a commit message for the current changes"
              ]
            },
            { "type": "string" }
          ]
        },
        "description": {
          "title": "Description",
          "type": "string"
        },
        "step": {
          "title": "Step",
          "description": "This property is no longer required and has no effect. To use a built-in slash command, instead set the 'name' property to one of the pre-configured options.",
          "type": "string"
        },
        "params": {
          "title": "Params",
          "default": {},
          "type": "object"
        }
      },
      "allOf": [
        {
          "if": {
            "properties": {
              "name": {
                "enum": ["issue"]
              }
            }
          },
          "then": {
            "properties": {
              "params": {
                "properties": {
                  "repositoryUrl": {
                    "type": "string",
                    "description": "Enter the URL of the GitHub repository for which you want to generate the issue."
                  }
                },
                "required": ["repositoryUrl"]
              }
            },
            "required": ["params"]
          }
        },
        {
          "if": {
            "properties": {
              "name": {
                "enum": ["edit"]
              }
            }
          },
          "then": {
            "properties": {
              "params": {
                "properties": {
                  "recap": {
                    "type": "boolean",
                    "description": "If recap is set to `true`, Continue will generate a summary of the changes after making the edit."
                  }
                }
              }
            }
          }
        }
      ],
      "required": ["name", "description"]
    },
    "CustomCommand": {
      "title": "CustomCommand",
      "type": "object",
      "properties": {
        "name": {
          "title": "Name",
          "type": "string"
        },
        "prompt": {
          "title": "Prompt",
          "type": "string"
        },
        "description": {
          "title": "Description",
          "type": "string"
        }
      },
      "required": ["name", "prompt", "description"]
    },
    "ContextProviderWithParams": {
      "title": "ContextProviderWithParams",
      "type": "object",
      "properties": {
        "name": {
          "title": "Name",
          "anyOf": [
            {
              "enum": [
                "diff",
                "terminal",
                "open",
                "google",
                "search",
                "url",
                "http",
                "codebase"
              ],
              "markdownEnumDescriptions": [
                "Reference the contents of the current changes as given by `git diff`",
                "Reference the contents of the terminal",
                "Reference the contents of all open files.",
                "Enter a search phrase and include the Google search results as context",
                "Enter a URL and use the contents of the webpage as context",
                "Write a custom context provider at your own HTTP endpoint. Set 'url' in the params object for the endpoint you have setup."
              ],
              "type": "string"
            },
            { "type": "string" }
          ]
        },
        "params": {
          "title": "Params",
          "default": {},
          "type": "object"
        }
      },
      "allOf": [
        {
          "if": {
            "properties": {
              "name": {
                "enum": ["google"]
              }
            }
          },
          "then": {
            "properties": {
              "params": {
                "properties": {
                  "serperApiKey": {
                    "type": "string",
                    "description": "Your API key for https://serper.dev in order to get Google search results"
                  }
                },
                "required": ["serperApiKey"]
              }
            },
            "required": ["params"]
          }
        },
        {
          "if": {
            "properties": {
              "name": {
                "enum": ["codebase"]
              }
            }
          },
          "then": {
            "properties": {
              "params": {
                "properties": {
                  "nRetrieve": {
                    "title": "N Retrieve",
                    "description": "Number of results to initially retrieve from vector database",
                    "default": 50,
                    "type": "integer"
                  },
                  "nFinal": {
                    "title": "N Final",
                    "description": "Final number of results to use after re-ranking",
                    "default": 10,
                    "type": "integer"
                  },
                  "useReranking": {
                    "title": "Use Reranking",
                    "description": "Whether to use re-ranking, which will allow initial selection of nRetrieve results, then will use an LLM to select the top nFinal results. Disabling re-ranking will give faster, but less accurate, results.",
                    "default": true,
                    "type": "boolean"
                  }
                }
              }
            }
          }
        }
      ],
      "required": ["name"]
    },
    "continuedev__core__config__serialized_config__SerializedContinueConfig": {
      "title": "SerializedContinueConfig",
      "type": "object",
      "properties": {
        "allowAnonymousTelemetry": {
          "title": "Allow Anonymous Telemetry",
          "description": "If this field is set to True, we will collect anonymous telemetry as described in the documentation page on telemetry. If set to False, we will not collect any data.",
          "default": true,
          "type": "boolean"
        },
        "models": {
          "title": "Models",
          "default": [
            {
              "title": "GPT-4 (trial)",
              "provider": "openai-free-trial",
              "model": "gpt-4",
              "apiKey": ""
            }
          ],
          "type": "array",
          "items": {
            "$ref": "#/definitions/ModelDescription"
          }
        },
        "systemMessage": {
          "title": "System Message",
          "description": "A system message that will always be followed by the LLM",
          "type": "string"
        },
        "completionOptions": {
          "title": "Completion Options",
          "description": "Default options for completion. These will be overriden by any options set for a specific model.",
          "default": {
            "temperature": null,
            "topP": null,
            "topK": null,
            "presencePenalty": null,
            "frequencyPenalty": null,
            "stop": null,
            "maxTokens": 600
          },
          "allOf": [
            {
              "$ref": "#/definitions/BaseCompletionOptions"
            }
          ]
        },
        "slashCommands": {
          "title": "Slash Commands",
          "description": "An array of slash commands that let you map custom Steps to a shortcut.",
          "default": [],
          "type": "array",
          "items": {
            "$ref": "#/definitions/SlashCommand"
          }
        },
        "customCommands": {
          "title": "Custom Commands",
          "description": "An array of custom commands that allow you to reuse prompts. Each has name, description, and prompt properties. When you enter /<name> in the text input, it will act as a shortcut to the prompt.",
          "default": [
            {
              "name": "test",
              "prompt": "Write a comprehensive set of unit tests for the selected code. It should setup, run tests that check for correctness including important edge cases, and teardown. Ensure that the tests are complete and sophisticated. Give the tests just as chat output, don't edit any file.",
              "description": "This is an example custom command. Use /config to edit it and create more"
            }
          ],
          "type": "array",
          "items": {
            "$ref": "#/definitions/CustomCommand"
          }
        },
        "contextProviders": {
          "title": "Context Providers",
          "description": "A list of ContextProvider objects that can be used to provide context to the LLM by typing '@'. Read more about ContextProviders in the documentation.",
          "default": [],
          "type": "array",
          "items": {
            "$ref": "#/definitions/ContextProviderWithParams"
          }
        },
        "userToken": {
          "title": "User Token",
          "description": "An optional token to identify the user.",
          "type": "string"
        },
        "dataServerUrl": {
          "title": "Data Server Url",
          "description": "The URL of the server where development data is sent. No data is sent unless a valid user token is provided.",
          "default": "https://us-west1-autodebug.cloudfunctions.net",
          "type": "string"
        },
        "disableSummaries": {
          "title": "Disable Summaries",
          "description": "If set to `True`, Continue will not generate summaries for each Step. This can be useful if you want to save on compute.",
          "default": false,
          "type": "boolean"
        },
        "disableIndexing": {
          "title": "Disable Indexing",
          "description": "If set to `True`, Continue will not index the codebase. This is mainly used for debugging purposes.",
          "default": false,
          "type": "boolean"
        },
<<<<<<< HEAD
        "disableSessionTitles": {
          "title": "Disable Session Titles",
          "description": "If set to `True`, Continue will not make extra requests to the LLM to generate a summary title of each session.",
          "default": false,
          "type": "boolean"
        },
        "retrievalSettings": {
          "title": "Retrieval Settings",
          "description": "Settings for the retrieval system. Read more about the retrieval system in the documentation.",
          "default": {
            "nRetrieve": 50,
            "nFinal": 10,
            "useReranking": true,
            "rerankGroupSize": 5,
            "ignoreFiles": [],
            "openaiApiKey": null,
            "apiBase": null,
            "apiType": null,
            "apiVersion": null,
            "organizationId": null
=======
        "embeddingsProvider": {
          "title": "Embeddings Provider",
          "description": "The method that will be used to generate codebase embeddings. The default is transformers.js, which will run locally in the browser.",
          "type": "object",
          "properties": {
            "provider": {
              "enum": ["transformers.js", "ollama"]
            },
            "model": {
              "type": "string"
            },
            "apiKey": {
              "type": "string"
            },
            "apiBase": {
              "type": "string"
            }
>>>>>>> 3732170b
          },
          "required": ["provider"],
          "allOf": [
            {
              "if": {
                "properties": {
                  "provider": {
                    "enum": ["ollama"]
                  }
                },
                "required": ["provider"]
              },
              "then": {
                "required": ["model"]
              }
            }
          ]
        }
      }
    }
  }
}<|MERGE_RESOLUTION|>--- conflicted
+++ resolved
@@ -1027,28 +1027,12 @@
           "default": false,
           "type": "boolean"
         },
-<<<<<<< HEAD
         "disableSessionTitles": {
           "title": "Disable Session Titles",
           "description": "If set to `True`, Continue will not make extra requests to the LLM to generate a summary title of each session.",
           "default": false,
           "type": "boolean"
         },
-        "retrievalSettings": {
-          "title": "Retrieval Settings",
-          "description": "Settings for the retrieval system. Read more about the retrieval system in the documentation.",
-          "default": {
-            "nRetrieve": 50,
-            "nFinal": 10,
-            "useReranking": true,
-            "rerankGroupSize": 5,
-            "ignoreFiles": [],
-            "openaiApiKey": null,
-            "apiBase": null,
-            "apiType": null,
-            "apiVersion": null,
-            "organizationId": null
-=======
         "embeddingsProvider": {
           "title": "Embeddings Provider",
           "description": "The method that will be used to generate codebase embeddings. The default is transformers.js, which will run locally in the browser.",
@@ -1066,7 +1050,6 @@
             "apiBase": {
               "type": "string"
             }
->>>>>>> 3732170b
           },
           "required": ["provider"],
           "allOf": [
