--- conflicted
+++ resolved
@@ -1,3 +1,4 @@
+import { SiteIndexingConfig } from "core";
 import { usePostHog } from "posthog-js/react";
 import React, { useContext, useLayoutEffect } from "react";
 import { useDispatch } from "react-redux";
@@ -6,11 +7,6 @@
 import { IdeMessengerContext } from "../../context/IdeMessenger";
 import { SubmenuContextProvidersContext } from "../../context/SubmenuContextProviders";
 import { setShowDialog } from "../../redux/slices/uiStateSlice";
-<<<<<<< HEAD
-=======
-import { postToIde } from "../../util/ide";
-import { SiteIndexingConfig } from "core/index";
->>>>>>> b2e5965e
 
 const GridDiv = styled.div`
   display: grid;
@@ -20,7 +16,7 @@
 `;
 
 function AddDocsDialog() {
-  const defaultMaxDepth = 3
+  const defaultMaxDepth = 3;
   const [docsUrl, setDocsUrl] = React.useState("");
   const [docsTitle, setDocsTitle] = React.useState("");
   const [urlValid, setUrlValid] = React.useState(false);
@@ -76,35 +72,27 @@
         value={maxDepth}
         onChange={(e) => {
           const value = e.target.value;
-          if (value == '') {
-            setMaxDepth("")
+          if (value == "") {
+            setMaxDepth("");
           } else if (!isNaN(+value) && Number(value) > 0) {
-            setMaxDepth(Number(value))
-          } 
-          
+            setMaxDepth(Number(value));
+          }
         }}
       />
       <Button
         disabled={!docsUrl || !urlValid}
         className="ml-auto"
         onClick={() => {
-<<<<<<< HEAD
-          ideMessenger.post("context/addDocs", {
-            url: docsUrl,
-            title: docsTitle,
-          });
-=======
           const siteIndexingConfig: SiteIndexingConfig = {
             startUrl: docsUrl,
             rootUrl: docsUrl,
             title: docsTitle,
-            maxDepth: typeof maxDepth === 'string' ? defaultMaxDepth : maxDepth, // Ensure maxDepth is a number
-          };          
-          postToIde("context/addDocs", siteIndexingConfig);
->>>>>>> b2e5965e
+            maxDepth: typeof maxDepth === "string" ? defaultMaxDepth : maxDepth, // Ensure maxDepth is a number
+          };
+          ideMessenger.post("context/addDocs", siteIndexingConfig);
           setDocsTitle("");
           setDocsUrl("");
-          setMaxDepth("")
+          setMaxDepth("");
           dispatch(setShowDialog(false));
           addItem("docs", {
             id: docsUrl,
