<<<<<<< HEAD
import type { ContinueConfig, ContinueRcJson, IDE, ILLM } from "..";
import type { IdeSettings } from "../protocol/ideWebview";
import { Telemetry } from "../util/posthog";
=======
import { ContinueConfig, ContinueRcJson, IDE, ILLM } from "../index.js";
import { IdeSettings } from "../protocol.js";
import { Telemetry } from "../util/posthog.js";
>>>>>>> e877f8ab
import {
  finalToBrowserConfig,
  loadFullConfigNode,
<<<<<<< HEAD
  type BrowserSerializedContinueConfig,
} from "./load";
=======
} from "./load.js";
>>>>>>> e877f8ab

export class ConfigHandler {
  private savedConfig: ContinueConfig | undefined;
  private savedBrowserConfig?: BrowserSerializedContinueConfig;

  constructor(
    private readonly ide: IDE,
    private ideSettings: IdeSettings,
    private readonly writeLog: (text: string) => Promise<void>,
    private readonly onConfigUpdate: () => void,
  ) {
    this.ide = ide;
    this.ideSettings = ideSettings;
    this.writeLog = writeLog;
    this.onConfigUpdate = onConfigUpdate;
    try {
      this.loadConfig();
    } catch (e) {
      console.error("Failed to load config: ", e);
    }
  }

  updateIdeSettings(ideSettings: IdeSettings) {
    this.ideSettings = ideSettings;
    this.reloadConfig();
  }

  reloadConfig() {
    this.savedConfig = undefined;
    this.savedBrowserConfig = undefined;
    this.loadConfig();
    this.onConfigUpdate();
  }

  async getSerializedConfig(): Promise<BrowserSerializedContinueConfig> {
    if (!this.savedBrowserConfig) {
      this.savedConfig = await this.loadConfig();
      this.savedBrowserConfig = finalToBrowserConfig(this.savedConfig);
    }
    return this.savedBrowserConfig;
  }

  async loadConfig(): Promise<ContinueConfig> {
    if (this.savedConfig) {
      return this.savedConfig;
    }

    let workspaceConfigs: ContinueRcJson[] = [];
    try {
      workspaceConfigs = await this.ide.getWorkspaceConfigs();
    } catch (e) {
      console.warn("Failed to load workspace configs");
    }

    const ideInfo = await this.ide.getIdeInfo();
    const uniqueId = await this.ide.getUniqueId();

    this.savedConfig = await loadFullConfigNode(
      this.ide.readFile.bind(this.ide),
      workspaceConfigs,
      this.ideSettings,
      ideInfo.ideType,
      uniqueId,
      this.writeLog,
    );
    this.savedConfig.allowAnonymousTelemetry =
      this.savedConfig.allowAnonymousTelemetry &&
      (await this.ide.isTelemetryEnabled());

    // Setup telemetry only after (and if) we know it is enabled
    await Telemetry.setup(
      this.savedConfig.allowAnonymousTelemetry ?? true,
      await this.ide.getUniqueId(),
      ideInfo.extensionVersion,
    );

    return this.savedConfig;
  }

  async llmFromTitle(title?: string): Promise<ILLM> {
    const config = await this.loadConfig();
    const model =
      config.models.find((m) => m.title === title) || config.models[0];
    if (!model) {
      throw new Error("No model found");
    }

    return model;
  }
}<|MERGE_RESOLUTION|>--- conflicted
+++ resolved
@@ -1,21 +1,13 @@
-<<<<<<< HEAD
-import type { ContinueConfig, ContinueRcJson, IDE, ILLM } from "..";
-import type { IdeSettings } from "../protocol/ideWebview";
-import { Telemetry } from "../util/posthog";
-=======
-import { ContinueConfig, ContinueRcJson, IDE, ILLM } from "../index.js";
-import { IdeSettings } from "../protocol.js";
+import {
+  BrowserSerializedContinueConfig,
+  ContinueConfig,
+  ContinueRcJson,
+  IDE,
+  ILLM,
+} from "../index.js";
+import { IdeSettings } from "../protocol/ideWebview.js";
 import { Telemetry } from "../util/posthog.js";
->>>>>>> e877f8ab
-import {
-  finalToBrowserConfig,
-  loadFullConfigNode,
-<<<<<<< HEAD
-  type BrowserSerializedContinueConfig,
-} from "./load";
-=======
-} from "./load.js";
->>>>>>> e877f8ab
+import { finalToBrowserConfig, loadFullConfigNode } from "./load.js";
 
 export class ConfigHandler {
   private savedConfig: ContinueConfig | undefined;
